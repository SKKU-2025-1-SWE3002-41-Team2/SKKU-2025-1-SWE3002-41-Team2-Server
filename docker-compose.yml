--- conflicted
+++ resolved
@@ -1,31 +1,19 @@
-<<<<<<< HEAD
-# docker-compose.yml
-=======
->>>>>>> 3ac4c5a2
 version: '3.8'
 services:
   mysql:
     image: mysql:8.0
     container_name: excel-mysql
     ports:
-<<<<<<< HEAD
-      - "3307:3306"  # 3307에서 3306으로 변경
-=======
       - "3306:3306"  # 3307에서 3306으로 변경
->>>>>>> 3ac4c5a2
+
     environment:
       MYSQL_ROOT_PASSWORD: 1234
       MYSQL_DATABASE: excel_platform
       MYSQL_USER: excel
       MYSQL_PASSWORD: 1234
-<<<<<<< HEAD
 
       # 모든 IP에서 접근 허용
-      MYSQL_ALLOW_EMPTY_PASSWORD: yes
-=======
-      # 모든 IP에서 접근 허용
       MYSQL_ALLOW_EMPTY_PASSWORD: "no"
->>>>>>> 3ac4c5a2
     command: --default-authentication-plugin=mysql_native_password --bind-address=0.0.0.0
     volumes:
       - mysql_data:/var/lib/mysql
