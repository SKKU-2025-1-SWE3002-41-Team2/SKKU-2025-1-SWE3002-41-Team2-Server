--- conflicted
+++ resolved
@@ -83,7 +83,6 @@
         elif command_type == "min":
             self._apply_min(command)
 
-<<<<<<< HEAD
         # 논리 함수
         elif command_type == "if":
             self._apply_if(command)
@@ -127,8 +126,6 @@
             self._apply_font_size(command)
         elif command_type == "font_name":
             self._apply_font_name(command)
-=======
->>>>>>> e1547977
 
         # 데이터 관련 명령어
         elif command_type == "set_value":
@@ -222,71 +219,6 @@
             formula = f"=MIN({range_str})"
             self.active_sheet[command.target_range] = formula
 
-<<<<<<< HEAD
-    def _apply_if(self, command: ExcelCommand) -> None:
-        c = command.parameters
-        formula = f'=IF({c["condition"]}, "{c["true_value"]}", "{c["false_value"]}")'
-        self.active_sheet[command.target_range] = formula
-
-    def _apply_logical_formula(self, command: ExcelCommand, func_name: str) -> None:
-        conditions = command.parameters.get("conditions", [])
-        joined = ",".join(conditions)
-        formula = f"={func_name.upper()}({joined})"
-        self.active_sheet[command.target_range] = formula
-
-
-    # 서식 관련 명령어 구현
-    def _apply_bold(self, command: ExcelCommand) -> None:
-        """굵은 글씨체를 적용합니다."""
-        self._apply_font_style(command.target_range, bold=True)
-
-    def _apply_italic(self, command: ExcelCommand) -> None:
-        """기울임체를 적용합니다."""
-        self._apply_font_style(command.target_range, italic=True)
-
-    def _apply_underline(self, command: ExcelCommand) -> None:
-        """밑줄을 적용합니다."""
-        self._apply_font_style(command.target_range, underline='single')
-
-    def _apply_font_color(self, command: ExcelCommand) -> None:
-        """글자 색상을 적용합니다."""
-        if command.parameters and "color" in command.parameters:
-            color = command.parameters["color"]
-            self._apply_font_style(command.target_range, color=color)
-
-    def _apply_fill_color(self, command: ExcelCommand) -> None:
-        """배경색을 적용합니다."""
-        if command.parameters and "color" in command.parameters:
-            color = command.parameters["color"]
-            fill = PatternFill(start_color=color, end_color=color, fill_type='solid')
-            self._apply_to_range(command.target_range, lambda cell: setattr(cell, 'fill', fill))
-
-    def _apply_border(self, command: ExcelCommand) -> None:
-        """테두리를 적용합니다."""
-        style = "thin"  # 기본값
-        if command.parameters and "style" in command.parameters:
-            style = command.parameters["style"]
-
-        border = Border(
-            left=Side(style=style),
-            right=Side(style=style),
-            top=Side(style=style),
-            bottom=Side(style=style)
-        )
-        self._apply_to_range(command.target_range, lambda cell: setattr(cell, 'border', border))
-
-    def _apply_font_size(self, command: ExcelCommand) -> None:
-        """글자 크기를 적용합니다."""
-        if command.parameters and "size" in command.parameters:
-            size = int(command.parameters["size"])
-            self._apply_font_style(command.target_range, size=size)
-
-    def _apply_font_name(self, command: ExcelCommand) -> None:
-        """글꼴을 적용합니다."""
-        if command.parameters and "name" in command.parameters:
-            font_name = command.parameters["name"]
-            self._apply_font_style(command.target_range, name=font_name)
-=======
     # ──────────────────────────────
     # 조건부 함수
     # ──────────────────────────────
@@ -315,6 +247,26 @@
             avg_range = command.parameters.get("avg_range", range_str)
             formula = f"=AVERAGEIF({range_str}, {criteria}, {avg_range})"
             self.active_sheet[command.target_range] = formula
+    def _apply_if(self, command: ExcelCommand) -> None:
+        c = command.parameters
+        formula = f'=IF({c["condition"]}, "{c["true_value"]}", "{c["false_value"]}")'
+        self.active_sheet[command.target_range] = formula
+
+    def _apply_logical_formula(self, command: ExcelCommand, func_name: str) -> None:
+        conditions = command.parameters.get("conditions", [])
+        joined = ",".join(conditions)
+        formula = f"={func_name.upper()}({joined})"
+        self.active_sheet[command.target_range] = formula
+
+
+    # 서식 관련 명령어 구현
+    def _apply_bold(self, command: ExcelCommand) -> None:
+        """굵은 글씨체를 적용합니다."""
+        self._apply_font_style(command.target_range, bold=True)
+
+    def _apply_italic(self, command: ExcelCommand) -> None:
+        """기울임체를 적용합니다."""
+        self._apply_font_style(command.target_range, italic=True)
 
     # ──────────────────────────────
     # 텍스트 처리 함수
@@ -350,7 +302,6 @@
             formula = f"=SUBSTITUTE({source}, {old_text}, {new_text}, {instance_number})"
             self.active_sheet[command.target_range] = formula
 
->>>>>>> e1547977
 
     # 데이터 관련 명령어 구현
     def _set_value(self, command: ExcelCommand) -> None:
@@ -831,4 +782,4 @@
     output = io.BytesIO()
     workbook.save(output)
     output.seek(0)
-    return output.getvalue()
+    return output.getvalue()