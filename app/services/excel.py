--- conflicted
+++ resolved
@@ -4,10 +4,9 @@
 openpyxl을 사용하여 엑셀 파일을 직접 조작하는 기능을 제공합니다.
 """
 import io
-from copy import copy
 from typing import List, Any, Optional
 from openpyxl import load_workbook, Workbook
-from openpyxl.styles import Font, PatternFill, Border, Side, Alignment, Color
+from openpyxl.styles import Font, PatternFill, Border, Side, Alignment
 from openpyxl.utils import column_index_from_string
 import re
 
@@ -84,10 +83,7 @@
         elif command_type == "min":
             self._apply_min(command)
 
-<<<<<<< HEAD
-
-=======
->>>>>>> 321c6136
+
         # 데이터 관련 명령어
         elif command_type == "set_value":
             self._set_value(command)
@@ -98,7 +94,6 @@
         elif command_type == "unmerge":
             self._unmerge_cells(command)
 
-<<<<<<< HEAD
         # ----- 조건부 함수 -----
         elif command_type == "countif":
             self._apply_countif(command)
@@ -116,7 +111,6 @@
             self._apply_lower(command)
         elif command_type == "substitute":
             self._apply_substitute(command)
-=======
         # 고급 논리 함수
         elif command_type == "iferror":
             self._apply_iferror(command)
@@ -142,7 +136,6 @@
             self._apply_stdev(command)
         elif command_type == "rank":
             self._apply_rank(command)
->>>>>>> 321c6136
 
         else:
             print(f"지원하지 않는 명령어: {command_type}")
@@ -183,7 +176,6 @@
             formula = f"=MIN({range_str})"
             self.active_sheet[command.target_range] = formula
 
-<<<<<<< HEAD
     # ──────────────────────────────
     # 조건부 함수
     # ──────────────────────────────
@@ -248,8 +240,6 @@
             self.active_sheet[command.target_range] = formula
 
 
-=======
->>>>>>> 321c6136
     # 데이터 관련 명령어 구현
     def _set_value(self, command: ExcelCommand) -> None:
         """셀에 값을 설정합니다."""
@@ -275,43 +265,6 @@
         """셀 병합을 해제합니다."""
         self.active_sheet.unmerge_cells(command.target_range)
 
-<<<<<<< HEAD
-    # 헬퍼 메서드
-#    def _apply_font_style(self, target_range: str, **kwargs) -> None:
-#        """폰트 스타일을 적용하는 헬퍼 메서드"""
-#
-#        def apply_font(cell):
-#            current_font = cell.font.__copy__() if cell.font else Font()
-#
-#            # 현재 폰트의 속성을 유지하면서 새로운 속성만 업데이트
-#            font_dict = {
-#                'name': current_font.name,
-#                'size': current_font.size,
-#                'bold': current_font.bold,
-#                'italic': current_font.italic,
-#                'underline': current_font.underline,
-#                'color': current_font.color
-#            }
-#
-#            # kwargs로 전달된 속성만 업데이트
-#            font_dict.update(kwargs)
-#
-#            cell.font = Font(**font_dict)
-#
-#        self._apply_to_range(target_range, apply_font)
-
-#    def _apply_to_range(self, target_range: str, func) -> None:
-#        """범위의 모든 셀에 함수를 적용하는 헬퍼 메서드"""
-#        if ":" in target_range:
-#            # 범위인 경우
-#            for row in self.active_sheet[target_range]:
-#                for cell in row:
-#                    func(cell)
-#        else:
-#            # 단일 셀인 경우
-#            cell = self.active_sheet[target_range]
-#            func(cell)
-=======
 
     def _apply_to_range(self, target_range: str, func) -> None:
         """범위의 모든 셀에 함수를 적용하는 헬퍼 메서드"""
@@ -324,7 +277,6 @@
             # 단일 셀인 경우
             cell = self.active_sheet[target_range]
             func(cell)
->>>>>>> 321c6136
 
     def _parse_range(self, range_str: str) -> tuple:
         """
