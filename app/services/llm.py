--- conflicted
+++ resolved
@@ -268,43 +268,6 @@
         if command_type in ["merge", "unmerge", "clear"]:
             return {"range": parameters[0]} if parameters else {}
 
-<<<<<<< HEAD
-        # 조건부 함수
-        if command_type == "countif":
-            if len(parameters) >= 2:
-                return {"range": parameters[0], "criteria": parameters[1]}
-            return {}
-
-        if command_type == "sumif":
-            if len(parameters) >= 2:
-                result = {"range": parameters[0], "criteria": parameters[1]}
-                if len(parameters) >= 3:  # 선택적 sum_range
-                    result["sum_range"] = parameters[2]
-                return result
-            return {}
-
-        if command_type == "averageif":
-            if len(parameters) >= 2:
-                result = {"range": parameters[0], "criteria": parameters[1]}
-                if len(parameters) >= 3:  # 선택적 avg_range
-                    result["avg_range"] = parameters[2]
-                return result
-            return {}
-
-        # 텍스트 처리 함수
-        if command_type in ["trim", "upper", "lower"]:
-            return {"source": parameters[0]}
-
-        if command_type == "substitute":
-            if len(parameters) >= 3:
-                return {
-                    "source": parameters[0],
-                    "old_text": parameters[1],
-                    "new_text": parameters[2],
-                    "Instance_number": parameters[3]
-                }
-            return {}
-=======
         if command_type == "iferror":
             return {
                 "test_formula": parameters[0],
@@ -373,7 +336,41 @@
             if len(parameters) >= 3:
                 result["order"] = parameters[2]
             return result
->>>>>>> 321c6136
+        # 조건부 함수
+        if command_type == "countif":
+            if len(parameters) >= 2:
+                return {"range": parameters[0], "criteria": parameters[1]}
+            return {}
+
+        if command_type == "sumif":
+            if len(parameters) >= 2:
+                result = {"range": parameters[0], "criteria": parameters[1]}
+                if len(parameters) >= 3:  # 선택적 sum_range
+                    result["sum_range"] = parameters[2]
+                return result
+            return {}
+
+        if command_type == "averageif":
+            if len(parameters) >= 2:
+                result = {"range": parameters[0], "criteria": parameters[1]}
+                if len(parameters) >= 3:  # 선택적 avg_range
+                    result["avg_range"] = parameters[2]
+                return result
+            return {}
+
+        # 텍스트 처리 함수
+        if command_type in ["trim", "upper", "lower"]:
+            return {"source": parameters[0]}
+
+        if command_type == "substitute":
+            if len(parameters) >= 3:
+                return {
+                    "source": parameters[0],
+                    "old_text": parameters[1],
+                    "new_text": parameters[2],
+                    "Instance_number": parameters[3]
+                }
+            return {}
 
         # 알 수 없는 명령어
         return {}
