import base64
import json
from datetime import datetime

from sqlalchemy.orm import Session
from app.exceptions.http_exceptions import SessionNotFoundException, EmptyMessageAndSheetException, \
    UserNotFoundException
from app.models import ChatSession, Message, ChatSheet, User
from typing import cast, List, Optional, Any

<<<<<<< HEAD
from app.schemas.chat import ChatSessionCreateRequest, MessageRequest
from app.schemas.llm import LLMResponse
from app.services.llm import get_llm_response
from app.services.excel import process_excel_with_commands
=======
from app.schemas.chat import ChatSessionCreateResponse, LLMResponse, MessageResponse
from app.services.excel_service import ExcelService
from app.services.llm_excel_service import LLMExcelService
>>>>>>> 077ae63c
from app.utils.timezone import KST

"""
Interface Summary:
- def get_sessions(userId: int, db: Session) -> List[ChatSession]
- def create_session(data: ChatSessionCreateRequest, db: Session) -> ChatSession:
- def delete_session(sessionId: int, db: Session) -> None
- def modify_session(sessionId: int, newName: str, db: Session) -> ChatSession
- def save_message_and_response(sessionId: int, data: MessageRequest, db: Session) -> LLMResponse

Helper Summary:
- def insert_message_to_db(sessionId: int, content: str, senderType: str, db: Session) -> Message
- def upsert_chat_sheet(sessionId: int, sheetData: Optional[Any], db: Session) -> ChatSheet
- def validate_user_exists(userId: int, db: Session) -> None
- def update_session_summary(sessionId: int, summary: str, db: Session) -> None 
- def touch_session(sessionId: int, db: Session)
"""



### read only ###
def get_sessions(userId: int, db: Session) -> List[ChatSession]:
    sessions = (
        db.query(ChatSession)
        .filter(ChatSession.userId == userId)
        .order_by(ChatSession.modifiedAt.desc())
        .all()
    )

    if not sessions:
        raise SessionNotFoundException

    return cast(List[ChatSession], sessions)

def get_messages(session_id: int, db: Session) -> ChatSession:
    session = db.query(ChatSession).filter(ChatSession.id == session_id).first()
    if not session:
        raise SessionNotFoundException
    return session

### modify data ###
def create_session(userId: int, message: str, sheetData: bytes, db: Session) -> ChatSessionCreateResponse:

    validate_user_exists(userId, db)

    session = ChatSession(userId=userId, name="New Session")
    db.add(session)
    db.flush()
    res = save_message_and_response(session.id, message, sheetData, db)

    return ChatSessionCreateResponse(
        sessionId=session.id,
        sessionName=session.name,
        sheetData =res.sheetData,
        message=res.message
    )

def save_message_and_response(sessionId: int, message: str, sheetData: bytes, db: Session) -> LLMResponse:
    # ✅ 1. 사용자 메시지를 DB에 저장 (USER)
    message = insert_message_to_db(
        sessionId=sessionId,
        content=message,
        senderType="USER",
        db=db
    )

    # ✅ 2. 세션 정보를 DB에서 조회 (없으면 예외 발생)
    session = db.query(ChatSession).filter(ChatSession.id == sessionId).first()
    if session is None:
        raise SessionNotFoundException

    # ✅ 3. LLM을 호출하여 명령어 해석 및 응답 생성
    # FIXIT: 아래 user_command는 하드코딩되어 있어 나중에 실제 메시지로 대체 필요
    llm_service = LLMExcelService()
    res = llm_service.process_excel_command(
        user_command="A1에서 A10까지 1~10을 차례로 넣고 A1~A10 더한걸 B1에 넣어줘",  # <- message로 바꿔야 함
        summary=session.summary,
        excel_bytes=sheetData
    )

    # ✅ 4. LLM이 생성한 명령어 시퀀스를 바탕으로 엑셀 수정
    excel_service = ExcelService()
    modified_sheet = excel_service.execute_command_sequence(
        excel_bytes=sheetData,
        commands=res.excel_func_sequence
    )

    # ✅ 5. AI의 응답 메시지를 DB에 저장 (AI)
    aiMessage= insert_message_to_db(
        sessionId=sessionId,
        content=res.response,
        senderType="AI",
        db=db
    )

    # ✅ 6. 세션 요약 업데이트
    update_session_summary(
        sessionId=sessionId,
        summary=res.updated_summary,
        db=db
    )

    # ✅ 7. 수정된 엑셀 데이터를 chat_sheet에 업서트
    upsert_chat_sheet(sessionId, modified_sheet, db)

    # ✅ 8. 변경사항 모두 커밋
    db.commit()

    # ✅ 9. 수정된 엑셀 sheet를 base64로 인코딩하여 JSON 응답에 포함
    encoded_sheet = base64.b64encode(modified_sheet).decode('utf-8')

    return LLMResponse(
        sheetData=b"",  # FIXME: encoded_sheet로 바꿔야 정상 작동
        message = MessageResponse(
            id= aiMessage.id,
            content=aiMessage.content,
            createdAt=aiMessage.createdAt,
            senderType=aiMessage.senderType
        )
    )


def delete_session(sessionId: int, db: Session) -> None:
    session = db.query(ChatSession).filter(ChatSession.id == sessionId).first()
    if not session:
        raise SessionNotFoundException

    db.delete(session)
    db.commit()

def modify_session(sessionId: int, newName: str, db: Session) -> ChatSession:
    session = db.query(ChatSession).filter(ChatSession.id == sessionId).first()
    if not session:
        raise SessionNotFoundException

    session.name = newName
    db.commit()
    db.refresh(session)
    return session


<<<<<<< HEAD
    # 2. 시트 저장 또는 업데이트
    # FIX : sheet 저장을 llm에서 나온 결과물로 저장할 수 있음
    sheet = upsert_chat_sheet(sessionId, data.sheetData, db)

    summary = get_session_summary(sessionId, db)
    # 3. llm service 호출
    # 리턴값은 ResponseResult
    response_result = get_llm_response(
        #chat_session의 summary를 가져오도록 구현 필요
        session_summary=summary,
        user_command=message.content,
        excel_bytes=sheet.sheetData
    )

    # 4. 엑셀 파일 수정
    modified_excel_bytes = process_excel_with_commands(
        excel_bytes=sheet.sheetData,
        commands=response_result.cmd_seq  # ExcelCommand 리스트
    )

    # 5. 수정된 엑셀 파일을 DB에 저장
    upsert_chat_sheet(sessionId, modified_excel_bytes, db)

    # 6. 세션 요약 업데이트
    update_session_summary(sessionId, response_result.summary, db)

    db.commit()
    db.refresh(message)

    return LLMResponse(
        chat=response_result.chat,
        sheetData=modified_excel_bytes
    )
=======
>>>>>>> 077ae63c

#### helper ####
def insert_message_to_db(sessionId: int, content: str, senderType: str, db: Session) -> Message:
    message = Message(
        sessionId=sessionId,
        content=content,
        senderType=senderType
    )
    touch_session(sessionId, db)
    db.flush()
    db.add(message)
    return message

def upsert_chat_sheet(sessionId: int, sheetData: Optional[Any], db: Session) -> ChatSheet:
    sheet = db.query(ChatSheet).filter(ChatSheet.sessionId == sessionId).first()

    if sheet:
        if sheetData is not None:
            sheet.sheetData = sheetData
        # else: sheetData가 None이면 그대로 유지
    else:
        sheet = ChatSheet(
            sessionId=sessionId,
            sheetData=sheetData if sheetData is not None else b""  # 빈 바이트
        )
        db.add(sheet)

    return sheet

def update_session_summary(sessionId: int, summary: str, db: Session) -> None:
    session = db.query(ChatSession).filter(ChatSession.id == sessionId).first()
    if not session:
        raise SessionNotFoundException

    session.summary = summary

def get_session_summary(sessionId: int, db: Session) -> Optional[str]:
    # 세션의 요약을 가져오는 함수
    session = db.query(ChatSession).filter(ChatSession.id == sessionId).first()
    if not session:
        raise SessionNotFoundException
    return session.summary

def validate_user_exists(userId: int, db: Session) -> None:
    if not db.query(User).filter(User.id == userId).first():
        raise UserNotFoundException

def touch_session(sessionId: int, db: Session):
    session = db.query(ChatSession).filter(ChatSession.id == sessionId).first()
    if session:
        session.modifiedAt = datetime.now(KST)<|MERGE_RESOLUTION|>--- conflicted
+++ resolved
@@ -8,16 +8,10 @@
 from app.models import ChatSession, Message, ChatSheet, User
 from typing import cast, List, Optional, Any
 
-<<<<<<< HEAD
 from app.schemas.chat import ChatSessionCreateRequest, MessageRequest
 from app.schemas.llm import LLMResponse
 from app.services.llm import get_llm_response
 from app.services.excel import process_excel_with_commands
-=======
-from app.schemas.chat import ChatSessionCreateResponse, LLMResponse, MessageResponse
-from app.services.excel_service import ExcelService
-from app.services.llm_excel_service import LLMExcelService
->>>>>>> 077ae63c
 from app.utils.timezone import KST
 
 """
@@ -158,44 +152,6 @@
     db.refresh(session)
     return session
 
-
-<<<<<<< HEAD
-    # 2. 시트 저장 또는 업데이트
-    # FIX : sheet 저장을 llm에서 나온 결과물로 저장할 수 있음
-    sheet = upsert_chat_sheet(sessionId, data.sheetData, db)
-
-    summary = get_session_summary(sessionId, db)
-    # 3. llm service 호출
-    # 리턴값은 ResponseResult
-    response_result = get_llm_response(
-        #chat_session의 summary를 가져오도록 구현 필요
-        session_summary=summary,
-        user_command=message.content,
-        excel_bytes=sheet.sheetData
-    )
-
-    # 4. 엑셀 파일 수정
-    modified_excel_bytes = process_excel_with_commands(
-        excel_bytes=sheet.sheetData,
-        commands=response_result.cmd_seq  # ExcelCommand 리스트
-    )
-
-    # 5. 수정된 엑셀 파일을 DB에 저장
-    upsert_chat_sheet(sessionId, modified_excel_bytes, db)
-
-    # 6. 세션 요약 업데이트
-    update_session_summary(sessionId, response_result.summary, db)
-
-    db.commit()
-    db.refresh(message)
-
-    return LLMResponse(
-        chat=response_result.chat,
-        sheetData=modified_excel_bytes
-    )
-=======
->>>>>>> 077ae63c
-
 #### helper ####
 def insert_message_to_db(sessionId: int, content: str, senderType: str, db: Session) -> Message:
     message = Message(
@@ -231,13 +187,6 @@
 
     session.summary = summary
 
-def get_session_summary(sessionId: int, db: Session) -> Optional[str]:
-    # 세션의 요약을 가져오는 함수
-    session = db.query(ChatSession).filter(ChatSession.id == sessionId).first()
-    if not session:
-        raise SessionNotFoundException
-    return session.summary
-
 def validate_user_exists(userId: int, db: Session) -> None:
     if not db.query(User).filter(User.id == userId).first():
         raise UserNotFoundException
