# app/routers/llm_test.py
"""
LLM 서비스 테스트를 위한 라우터
엑셀 데이터를 JSON 형태로 주고받으며 LLM 기능을 테스트할 수 있습니다.
"""

from fastapi import APIRouter, HTTPException, status
from pydantic import BaseModel
from typing import List, Dict, Any, Optional
import json
import io
from openpyxl import Workbook

from app.services.llm import get_llm_response
from app.services.excel import process_excel_with_commands, create_empty_excel
from app.schemas.excel import ExcelCommand
from typing import List

<<<<<<< HEAD
router = APIRouter()
=======
load_dotenv()
>>>>>>> 3ac4c5a2

class CommandSequenceTestRequest(BaseModel):
    """명령어 시퀀스 테스트 요청 스키마"""
    commands: List[Dict[str, Any]]  # 실행할 명령어 시퀀스
    initial_data: Optional[List[List[Any]]] = None  # 초기 데이터 (선택사항)

class CommandSequenceTestResponse(BaseModel):
    """명령어 시퀀스 테스트 응답 스키마"""
    success: bool  # 성공 여부
    message: str  # 결과 메시지
    initial_data: List[List[Any]]  # 초기 데이터
    final_data: List[List[Any]]  # 최종 데이터
    executed_commands: List[Dict[str, Any]]  # 실행된 명령어들
    errors: List[str]  # 오류 메시지들


# 요청/응답 스키마 정의
class ExcelDataRequest(BaseModel):
    """엑셀 데이터 요청 스키마"""
    data: List[List[Any]]  # 2차원 배열 형태의 엑셀 데이터
    summary: Optional[str] = ""  # 이전 대화 요약
    command: str  # 사용자 명령


class ExcelDataResponse(BaseModel):
    """엑셀 데이터 응답 스키마"""
    message: str  # LLM 응답 메시지
    data: List[List[Any]]  # 수정된 엑셀 데이터
    commands: List[Dict[str, Any]]  # 실행된 명령어들
    summary: str  # 업데이트된 요약


class CommandTestRequest(BaseModel):
    """명령어 테스트 요청 스키마"""
    command: str  # 자연어 명령
    summary: Optional[str] = ""  # 대화 요약
    excel_context: Optional[str] = ""  # 엑셀 컨텍스트


class CommandTestResponse(BaseModel):
    """명령어 테스트 응답 스키마"""
    chat: str  # LLM 응답
    commands: List[Dict[str, Any]]  # 생성된 명령어들
    summary: str  # 업데이트된 요약


class ExcelSimulationRequest(BaseModel):
    """엑셀 시뮬레이션 요청 스키마"""
    initial_data: List[List[Any]]  # 초기 엑셀 데이터
    commands_sequence: List[str]  # 연속된 명령어들


class ExcelSimulationResponse(BaseModel):
    """엑셀 시뮬레이션 응답 스키마"""
    steps: List[Dict[str, Any]]  # 각 단계별 결과
    final_data: List[List[Any]]  # 최종 엑셀 데이터
    summary: str  # 최종 요약


@router.post(
    "/test/basic",
    response_model=ExcelDataResponse,
    summary="기본 LLM 엑셀 처리 테스트",
    description="JSON 형태의 엑셀 데이터를 받아 자연어 명령을 처리하고 결과를 반환합니다."
)
async def test_basic_llm_excel(request: ExcelDataRequest):
    """
    기본적인 LLM 엑셀 처리 기능을 테스트합니다.

    이 엔드포인트는 다음을 테스트합니다:
    - JSON 데이터를 엑셀 바이트로 변환
    - LLM 서비스 호출
    - 엑셀 명령어 실행
    - 결과를 JSON으로 변환
    """
    try:
        # 1. JSON 데이터를 엑셀 바이트로 변환
        excel_bytes = _json_to_excel_bytes(request.data)

        # 2. LLM 서비스 호출
        llm_result = get_llm_response(
            user_command=request.command,
            excel_bytes=excel_bytes,
            session_summary=request.summary
        )

        # 3. 엑셀 명령어 실행
        modified_excel_bytes = process_excel_with_commands(
            excel_bytes=excel_bytes,
            commands=llm_result.cmd_seq
        )

        # 4. 결과를 JSON으로 변환
        result_data = _excel_bytes_to_json(modified_excel_bytes)

        # 5. 명령어들을 딕셔너리로 변환
        commands_dict = [
            {
                "command_type": cmd.command_type,
                "target_range": cmd.target_range,
                "parameters": cmd.parameters
            }
            for cmd in llm_result.cmd_seq
        ]

        return ExcelDataResponse(
            message=llm_result.chat,
            data=result_data,
            commands=commands_dict,
            summary=llm_result.summary
        )

    except Exception as e:
        raise HTTPException(
            status_code=status.HTTP_500_INTERNAL_SERVER_ERROR,
            detail=f"LLM 처리 중 오류 발생: {str(e)}"
        )


@router.post(
    "/test/command-only",
    response_model=CommandTestResponse,
    summary="명령어 생성 테스트",
    description="엑셀 파일 없이 자연어 명령만으로 명령어 시퀀스 생성을 테스트합니다."
)
async def test_command_generation(request: CommandTestRequest):
    """
    명령어 생성 기능만 테스트합니다.
    실제 엑셀 파일 처리 없이 LLM이 어떤 명령어를 생성하는지 확인할 수 있습니다.
    """
    try:
        # 빈 엑셀 파일 생성
        empty_excel_bytes = create_empty_excel()

        # LLM 서비스 호출 (명령어 생성만)
        llm_result = get_llm_response(
            user_command=request.command,
            excel_bytes=empty_excel_bytes,
            session_summary=request.summary
        )

        # 명령어들을 딕셔너리로 변환
        commands_dict = [
            {
                "command_type": cmd.command_type,
                "target_range": cmd.target_range,
                "parameters": cmd.parameters
            }
            for cmd in llm_result.cmd_seq
        ]

        return CommandTestResponse(
            chat=llm_result.chat,
            commands=commands_dict,
            summary=llm_result.summary
        )

    except Exception as e:
        raise HTTPException(
            status_code=status.HTTP_500_INTERNAL_SERVER_ERROR,
            detail=f"명령어 생성 중 오류 발생: {str(e)}"
        )


@router.post(
    "/test/simulation",
    response_model=ExcelSimulationResponse,
    summary="연속 명령 시뮬레이션 테스트",
    description="여러 명령어를 연속으로 실행하여 전체 플랫폼 동작을 시뮬레이션합니다."
)
async def test_excel_simulation(request: ExcelSimulationRequest):
    """
    여러 명령어를 연속으로 실행하는 시뮬레이션을 수행합니다.
    실제 채팅 세션과 유사한 환경에서 테스트할 수 있습니다.
    """
    try:
        # 초기 데이터 설정
        current_data = request.initial_data
        current_summary = ""
        steps = []

        # 각 명령어를 순차적으로 실행
        for i, command in enumerate(request.commands_sequence):
            # JSON 데이터를 엑셀 바이트로 변환
            excel_bytes = _json_to_excel_bytes(current_data)

            # LLM 서비스 호출
            llm_result = get_llm_response(
                user_command=command,
                excel_bytes=excel_bytes,
                session_summary=current_summary
            )

            # 엑셀 명령어 실행
            modified_excel_bytes = process_excel_with_commands(
                excel_bytes=excel_bytes,
                commands=llm_result.cmd_seq
            )

            # 결과를 JSON으로 변환
            current_data = _excel_bytes_to_json(modified_excel_bytes)
            current_summary = llm_result.summary

            # 단계별 결과 저장
            step_result = {
                "step": i + 1,
                "command": command,
                "response": llm_result.chat,
                "executed_commands": [
                    {
                        "command_type": cmd.command_type,
                        "target_range": cmd.target_range,
                        "parameters": cmd.parameters
                    }
                    for cmd in llm_result.cmd_seq
                ],
                "data_after": current_data.copy()
            }
            steps.append(step_result)

        return ExcelSimulationResponse(
            steps=steps,
            final_data=current_data,
            summary=current_summary
        )

    except Exception as e:
        raise HTTPException(
            status_code=status.HTTP_500_INTERNAL_SERVER_ERROR,
            detail=f"시뮬레이션 중 오류 발생: {str(e)}"
        )


@router.get(
    "/test/examples",
    summary="테스트 예시 데이터 제공",
    description="다양한 테스트 시나리오를 위한 예시 데이터를 제공합니다."
)
async def get_test_examples():
    """
    테스트를 위한 예시 데이터들을 제공합니다.
    """
    examples = {
        "basic_data": [
            ["이름", "나이", "점수"],
            ["김철수", 25, 85],
            ["이영희", 23, 92],
            ["박민수", 27, 78],
            ["정수진", 24, 88]
        ],
        "financial_data": [
            ["항목", "1월", "2월", "3월"],
            ["매출", 1000000, 1200000, 1100000],
            ["비용", 800000, 850000, 900000],
            ["순이익", "", "", ""],  # 계산이 필요한 셀
        ],
        "inventory_data": [
            ["상품명", "재고수량", "단가", "총액"],
            ["노트북", 10, 1200000, ""],
            ["마우스", 50, 25000, ""],
            ["키보드", 30, 75000, ""],
        ],
        "sample_commands": [
            "점수 열의 평균을 구해서 하단에 표시해주세요",
            "총액 열을 계산해서 채워주세요 (재고수량 × 단가)",
            "헤더 행을 굵게 만들어주세요",
            "점수가 80점 이상인 셀들을 파란색으로 칠해주세요",
            "전체 데이터에 테두리를 추가해주세요"
        ],
        "simulation_scenario": {
            "initial_data": [
                ["제품", "판매량", "단가", "매출"],
                ["A제품", 100, 10000, ""],
                ["B제품", 150, 15000, ""],
                ["C제품", 80, 12000, ""]
            ],
            "commands": [
                "매출 열을 계산해주세요 (판매량 × 단가)",
                "전체 매출의 합계를 구해서 하단에 표시해주세요",
                "헤더를 굵게 만들고 배경색을 연한 파란색으로 해주세요",
                "매출이 가장 높은 제품을 빨간색으로 강조해주세요"
            ]
        }
    }

    return examples


# 헬퍼 함수들
def _json_to_excel_bytes(data: List[List[Any]]) -> bytes:
    """
    JSON 배열 데이터를 엑셀 바이트로 변환합니다.

    Args:
        data: 2차원 배열 형태의 데이터

    Returns:
        엑셀 파일의 바이트 데이터
    """
    workbook = Workbook()
    worksheet = workbook.active

    # 데이터를 엑셀 시트에 쓰기
    for row_idx, row_data in enumerate(data, 1):
        for col_idx, cell_value in enumerate(row_data, 1):
            worksheet.cell(row=row_idx, column=col_idx, value=cell_value)

    # 바이트로 변환
    output = io.BytesIO()
    workbook.save(output)
    output.seek(0)
    return output.getvalue()


def _excel_bytes_to_json(excel_bytes: bytes) -> List[List[Any]]:
    """
    엑셀 바이트 데이터를 JSON 배열로 변환합니다.

    Args:
        excel_bytes: 엑셀 파일의 바이트 데이터

    Returns:
        2차원 배열 형태의 데이터
    """
    from openpyxl import load_workbook

    workbook = load_workbook(io.BytesIO(excel_bytes))
    worksheet = workbook.active

    # 데이터가 있는 범위 확인
    max_row = worksheet.max_row
    max_col = worksheet.max_column

    # 데이터 추출
    data = []
    for row in range(1, max_row + 1):
        row_data = []
        for col in range(1, max_col + 1):
            cell_value = worksheet.cell(row=row, column=col).value
            # None 값을 빈 문자열로 변환
            row_data.append(cell_value if cell_value is not None else "")
        data.append(row_data)

    return data


# 기존 엔드포인트들 아래에 새로운 엔드포인트 추가
@router.post(
    "/test/command-sequence",
    response_model=CommandSequenceTestResponse,
    summary="명령어 시퀀스 직접 테스트",
    description="JSON 형태의 명령어 시퀀스를 직접 입력받아 실행하고 결과를 확인합니다."
)
async def test_command_sequence(request: CommandSequenceTestRequest):
    """
    명령어 시퀀스를 직접 테스트합니다.

    이 엔드포인트는 다음을 수행합니다:
    1. 빈 엑셀 파일 또는 제공된 초기 데이터로 엑셀 생성
    2. 각 명령어를 순차적으로 실행
    3. 각 단계에서 발생한 오류 수집
    4. 최종 결과를 JSON으로 반환

    Example request:
    ```json
    {
        "commands": [
            {
                "command_type": "set_value",
                "target_range": "A1",
                "parameters": {"value": "이름"}
            },
            {
                "command_type": "set_value",
                "target_range": "B1",
                "parameters": {"value": "점수"}
            },
            {
                "command_type": "bold",
                "target_range": "A1:B1",
                "parameters": {}
            }
        ]
    }
    ```
    """
    errors = []
    executed_commands = []

    try:
        # 1. 초기 엑셀 파일 생성
        if request.initial_data:
            # 제공된 초기 데이터로 엑셀 생성
            excel_bytes = _json_to_excel_bytes(request.initial_data)
            initial_data = request.initial_data
        else:
            # 빈 엑셀 파일 생성
            excel_bytes = create_empty_excel()
            initial_data = [[]]  # 빈 데이터

        # 2. 명령어 시퀀스를 ExcelCommand 객체로 변환
        excel_commands = []
        for idx, cmd in enumerate(request.commands):
            try:
                # 명령어 검증 및 변환
                if "command_type" not in cmd:
                    errors.append(f"명령어 {idx + 1}: command_type이 없습니다.")
                    continue

                if "target_range" not in cmd:
                    errors.append(f"명령어 {idx + 1}: target_range가 없습니다.")
                    continue

                # parameters가 없으면 빈 딕셔너리로 설정
                parameters = cmd.get("parameters", {})

                excel_command = ExcelCommand(
                    command_type=cmd["command_type"],
                    target_range=cmd["target_range"],
                    parameters=parameters
                )
                excel_commands.append(excel_command)

                # 실행된 명령어 기록
                executed_commands.append({
                    "index": idx + 1,
                    "command_type": excel_command.command_type,
                    "target_range": excel_command.target_range,
                    "parameters": excel_command.parameters,
                    "status": "prepared"
                })

            except Exception as e:
                errors.append(f"명령어 {idx + 1} 변환 오류: {str(e)}")
                executed_commands.append({
                    "index": idx + 1,
                    "command": cmd,
                    "status": "conversion_failed",
                    "error": str(e)
                })

        # 3. 명령어 실행
        if excel_commands:
            try:
                # process_excel_with_commands 함수 사용
                modified_excel_bytes = process_excel_with_commands(
                    excel_bytes=excel_bytes,
                    commands=excel_commands
                )

                # 실행 상태 업데이트
                for cmd in executed_commands:
                    if cmd.get("status") == "prepared":
                        cmd["status"] = "executed"

            except Exception as e:
                errors.append(f"명령어 실행 중 오류: {str(e)}")
                modified_excel_bytes = excel_bytes  # 오류 발생시 원본 유지
        else:
            modified_excel_bytes = excel_bytes
            errors.append("실행할 유효한 명령어가 없습니다.")

        # 4. 결과를 JSON으로 변환
        final_data = _excel_bytes_to_json(modified_excel_bytes)

        # 5. 응답 생성
        success = len(errors) == 0
        message = "명령어 시퀀스가 성공적으로 실행되었습니다." if success else f"{len(errors)}개의 오류가 발생했습니다."

        return CommandSequenceTestResponse(
            success=success,
            message=message,
            initial_data=initial_data,
            final_data=final_data,
            executed_commands=executed_commands,
            errors=errors
        )

    except Exception as e:
        return CommandSequenceTestResponse(
            success=False,
            message=f"처리 중 오류 발생: {str(e)}",
            initial_data=[[]],
            final_data=[[]],
            executed_commands=executed_commands,
            errors=[str(e)]
        )


@router.post(
    "/test/validate-commands",
    summary="명령어 유효성 검증",
    description="명령어 시퀀스의 유효성을 검증합니다 (실행하지 않음)."
)
async def validate_commands(request: CommandSequenceTestRequest):
    """
    명령어 시퀀스의 유효성만 검증합니다.
    실제로 실행하지는 않고, 각 명령어가 올바른 형식인지 확인합니다.
    """
    validation_results = []
    valid_command_types = [
        # 함수 관련
        "sum", "average", "count", "max", "min",
        # 서식 관련
        "bold", "italic", "underline",
        "font_color", "fill_color", "border",
        "font_size", "font_name",
        # 데이터 관련
        "set_value", "clear", "merge", "unmerge",
        # 정렬 관련
        "align_left", "align_center", "align_right",
        "align_top", "align_middle", "align_bottom"
    ]

    for idx, cmd in enumerate(request.commands):
        result = {
            "index": idx + 1,
            "command": cmd,
            "valid": True,
            "errors": []
        }

        # command_type 검증
        if "command_type" not in cmd:
            result["valid"] = False
            result["errors"].append("command_type이 없습니다.")
        elif cmd["command_type"] not in valid_command_types:
            result["valid"] = False
            result["errors"].append(f"유효하지 않은 command_type: {cmd['command_type']}")

        # target_range 검증
        if "target_range" not in cmd:
            result["valid"] = False
            result["errors"].append("target_range가 없습니다.")
        else:
            # 셀 범위 형식 검증 (간단한 정규식)
            import re
            cell_pattern = r'^[A-Z]+\d+(?::[A-Z]+\d+)?$'
            if not re.match(cell_pattern, cmd["target_range"]):
                result["valid"] = False
                result["errors"].append(f"유효하지 않은 target_range 형식: {cmd['target_range']}")

        # parameters 검증
        if "parameters" in cmd:
            cmd_type = cmd.get("command_type", "")
            params = cmd["parameters"]

            # 명령어별 파라미터 검증
            if cmd_type in ["sum", "average", "count", "max", "min"]:
                if not params.get("range"):
                    result["errors"].append("수식 명령어는 'range' 파라미터가 필요합니다.")
                    result["valid"] = False
            elif cmd_type in ["font_color", "fill_color"]:
                if not params.get("color"):
                    result["errors"].append("색상 명령어는 'color' 파라미터가 필요합니다.")
                    result["valid"] = False
                elif not re.match(r'^[0-9A-Fa-f]{6}$', params.get("color", "")):
                    result["errors"].append("색상은 6자리 16진수여야 합니다 (예: FF0000).")
                    result["valid"] = False
            elif cmd_type == "set_value":
                if "value" not in params:
                    result["errors"].append("set_value 명령어는 'value' 파라미터가 필요합니다.")
                    result["valid"] = False

        validation_results.append(result)

    # 전체 요약
    total_commands = len(request.commands)
    valid_commands = sum(1 for r in validation_results if r["valid"])

    return {
        "summary": {
            "total_commands": total_commands,
            "valid_commands": valid_commands,
            "invalid_commands": total_commands - valid_commands,
            "all_valid": valid_commands == total_commands
        },
        "validation_results": validation_results
    }<|MERGE_RESOLUTION|>--- conflicted
+++ resolved
@@ -1,602 +1,599 @@
-# app/routers/llm_test.py
-"""
-LLM 서비스 테스트를 위한 라우터
-엑셀 데이터를 JSON 형태로 주고받으며 LLM 기능을 테스트할 수 있습니다.
-"""
-
-from fastapi import APIRouter, HTTPException, status
-from pydantic import BaseModel
-from typing import List, Dict, Any, Optional
-import json
-import io
-from openpyxl import Workbook
-
-from app.services.llm import get_llm_response
-from app.services.excel import process_excel_with_commands, create_empty_excel
-from app.schemas.excel import ExcelCommand
-from typing import List
-
-<<<<<<< HEAD
-router = APIRouter()
-=======
-load_dotenv()
->>>>>>> 3ac4c5a2
-
-class CommandSequenceTestRequest(BaseModel):
-    """명령어 시퀀스 테스트 요청 스키마"""
-    commands: List[Dict[str, Any]]  # 실행할 명령어 시퀀스
-    initial_data: Optional[List[List[Any]]] = None  # 초기 데이터 (선택사항)
-
-class CommandSequenceTestResponse(BaseModel):
-    """명령어 시퀀스 테스트 응답 스키마"""
-    success: bool  # 성공 여부
-    message: str  # 결과 메시지
-    initial_data: List[List[Any]]  # 초기 데이터
-    final_data: List[List[Any]]  # 최종 데이터
-    executed_commands: List[Dict[str, Any]]  # 실행된 명령어들
-    errors: List[str]  # 오류 메시지들
-
-
-# 요청/응답 스키마 정의
-class ExcelDataRequest(BaseModel):
-    """엑셀 데이터 요청 스키마"""
-    data: List[List[Any]]  # 2차원 배열 형태의 엑셀 데이터
-    summary: Optional[str] = ""  # 이전 대화 요약
-    command: str  # 사용자 명령
-
-
-class ExcelDataResponse(BaseModel):
-    """엑셀 데이터 응답 스키마"""
-    message: str  # LLM 응답 메시지
-    data: List[List[Any]]  # 수정된 엑셀 데이터
-    commands: List[Dict[str, Any]]  # 실행된 명령어들
-    summary: str  # 업데이트된 요약
-
-
-class CommandTestRequest(BaseModel):
-    """명령어 테스트 요청 스키마"""
-    command: str  # 자연어 명령
-    summary: Optional[str] = ""  # 대화 요약
-    excel_context: Optional[str] = ""  # 엑셀 컨텍스트
-
-
-class CommandTestResponse(BaseModel):
-    """명령어 테스트 응답 스키마"""
-    chat: str  # LLM 응답
-    commands: List[Dict[str, Any]]  # 생성된 명령어들
-    summary: str  # 업데이트된 요약
-
-
-class ExcelSimulationRequest(BaseModel):
-    """엑셀 시뮬레이션 요청 스키마"""
-    initial_data: List[List[Any]]  # 초기 엑셀 데이터
-    commands_sequence: List[str]  # 연속된 명령어들
-
-
-class ExcelSimulationResponse(BaseModel):
-    """엑셀 시뮬레이션 응답 스키마"""
-    steps: List[Dict[str, Any]]  # 각 단계별 결과
-    final_data: List[List[Any]]  # 최종 엑셀 데이터
-    summary: str  # 최종 요약
-
-
-@router.post(
-    "/test/basic",
-    response_model=ExcelDataResponse,
-    summary="기본 LLM 엑셀 처리 테스트",
-    description="JSON 형태의 엑셀 데이터를 받아 자연어 명령을 처리하고 결과를 반환합니다."
-)
-async def test_basic_llm_excel(request: ExcelDataRequest):
-    """
-    기본적인 LLM 엑셀 처리 기능을 테스트합니다.
-
-    이 엔드포인트는 다음을 테스트합니다:
-    - JSON 데이터를 엑셀 바이트로 변환
-    - LLM 서비스 호출
-    - 엑셀 명령어 실행
-    - 결과를 JSON으로 변환
-    """
-    try:
-        # 1. JSON 데이터를 엑셀 바이트로 변환
-        excel_bytes = _json_to_excel_bytes(request.data)
-
-        # 2. LLM 서비스 호출
-        llm_result = get_llm_response(
-            user_command=request.command,
-            excel_bytes=excel_bytes,
-            session_summary=request.summary
-        )
-
-        # 3. 엑셀 명령어 실행
-        modified_excel_bytes = process_excel_with_commands(
-            excel_bytes=excel_bytes,
-            commands=llm_result.cmd_seq
-        )
-
-        # 4. 결과를 JSON으로 변환
-        result_data = _excel_bytes_to_json(modified_excel_bytes)
-
-        # 5. 명령어들을 딕셔너리로 변환
-        commands_dict = [
-            {
-                "command_type": cmd.command_type,
-                "target_range": cmd.target_range,
-                "parameters": cmd.parameters
-            }
-            for cmd in llm_result.cmd_seq
-        ]
-
-        return ExcelDataResponse(
-            message=llm_result.chat,
-            data=result_data,
-            commands=commands_dict,
-            summary=llm_result.summary
-        )
-
-    except Exception as e:
-        raise HTTPException(
-            status_code=status.HTTP_500_INTERNAL_SERVER_ERROR,
-            detail=f"LLM 처리 중 오류 발생: {str(e)}"
-        )
-
-
-@router.post(
-    "/test/command-only",
-    response_model=CommandTestResponse,
-    summary="명령어 생성 테스트",
-    description="엑셀 파일 없이 자연어 명령만으로 명령어 시퀀스 생성을 테스트합니다."
-)
-async def test_command_generation(request: CommandTestRequest):
-    """
-    명령어 생성 기능만 테스트합니다.
-    실제 엑셀 파일 처리 없이 LLM이 어떤 명령어를 생성하는지 확인할 수 있습니다.
-    """
-    try:
-        # 빈 엑셀 파일 생성
-        empty_excel_bytes = create_empty_excel()
-
-        # LLM 서비스 호출 (명령어 생성만)
-        llm_result = get_llm_response(
-            user_command=request.command,
-            excel_bytes=empty_excel_bytes,
-            session_summary=request.summary
-        )
-
-        # 명령어들을 딕셔너리로 변환
-        commands_dict = [
-            {
-                "command_type": cmd.command_type,
-                "target_range": cmd.target_range,
-                "parameters": cmd.parameters
-            }
-            for cmd in llm_result.cmd_seq
-        ]
-
-        return CommandTestResponse(
-            chat=llm_result.chat,
-            commands=commands_dict,
-            summary=llm_result.summary
-        )
-
-    except Exception as e:
-        raise HTTPException(
-            status_code=status.HTTP_500_INTERNAL_SERVER_ERROR,
-            detail=f"명령어 생성 중 오류 발생: {str(e)}"
-        )
-
-
-@router.post(
-    "/test/simulation",
-    response_model=ExcelSimulationResponse,
-    summary="연속 명령 시뮬레이션 테스트",
-    description="여러 명령어를 연속으로 실행하여 전체 플랫폼 동작을 시뮬레이션합니다."
-)
-async def test_excel_simulation(request: ExcelSimulationRequest):
-    """
-    여러 명령어를 연속으로 실행하는 시뮬레이션을 수행합니다.
-    실제 채팅 세션과 유사한 환경에서 테스트할 수 있습니다.
-    """
-    try:
-        # 초기 데이터 설정
-        current_data = request.initial_data
-        current_summary = ""
-        steps = []
-
-        # 각 명령어를 순차적으로 실행
-        for i, command in enumerate(request.commands_sequence):
-            # JSON 데이터를 엑셀 바이트로 변환
-            excel_bytes = _json_to_excel_bytes(current_data)
-
-            # LLM 서비스 호출
-            llm_result = get_llm_response(
-                user_command=command,
-                excel_bytes=excel_bytes,
-                session_summary=current_summary
-            )
-
-            # 엑셀 명령어 실행
-            modified_excel_bytes = process_excel_with_commands(
-                excel_bytes=excel_bytes,
-                commands=llm_result.cmd_seq
-            )
-
-            # 결과를 JSON으로 변환
-            current_data = _excel_bytes_to_json(modified_excel_bytes)
-            current_summary = llm_result.summary
-
-            # 단계별 결과 저장
-            step_result = {
-                "step": i + 1,
-                "command": command,
-                "response": llm_result.chat,
-                "executed_commands": [
-                    {
-                        "command_type": cmd.command_type,
-                        "target_range": cmd.target_range,
-                        "parameters": cmd.parameters
-                    }
-                    for cmd in llm_result.cmd_seq
-                ],
-                "data_after": current_data.copy()
-            }
-            steps.append(step_result)
-
-        return ExcelSimulationResponse(
-            steps=steps,
-            final_data=current_data,
-            summary=current_summary
-        )
-
-    except Exception as e:
-        raise HTTPException(
-            status_code=status.HTTP_500_INTERNAL_SERVER_ERROR,
-            detail=f"시뮬레이션 중 오류 발생: {str(e)}"
-        )
-
-
-@router.get(
-    "/test/examples",
-    summary="테스트 예시 데이터 제공",
-    description="다양한 테스트 시나리오를 위한 예시 데이터를 제공합니다."
-)
-async def get_test_examples():
-    """
-    테스트를 위한 예시 데이터들을 제공합니다.
-    """
-    examples = {
-        "basic_data": [
-            ["이름", "나이", "점수"],
-            ["김철수", 25, 85],
-            ["이영희", 23, 92],
-            ["박민수", 27, 78],
-            ["정수진", 24, 88]
-        ],
-        "financial_data": [
-            ["항목", "1월", "2월", "3월"],
-            ["매출", 1000000, 1200000, 1100000],
-            ["비용", 800000, 850000, 900000],
-            ["순이익", "", "", ""],  # 계산이 필요한 셀
-        ],
-        "inventory_data": [
-            ["상품명", "재고수량", "단가", "총액"],
-            ["노트북", 10, 1200000, ""],
-            ["마우스", 50, 25000, ""],
-            ["키보드", 30, 75000, ""],
-        ],
-        "sample_commands": [
-            "점수 열의 평균을 구해서 하단에 표시해주세요",
-            "총액 열을 계산해서 채워주세요 (재고수량 × 단가)",
-            "헤더 행을 굵게 만들어주세요",
-            "점수가 80점 이상인 셀들을 파란색으로 칠해주세요",
-            "전체 데이터에 테두리를 추가해주세요"
-        ],
-        "simulation_scenario": {
-            "initial_data": [
-                ["제품", "판매량", "단가", "매출"],
-                ["A제품", 100, 10000, ""],
-                ["B제품", 150, 15000, ""],
-                ["C제품", 80, 12000, ""]
-            ],
-            "commands": [
-                "매출 열을 계산해주세요 (판매량 × 단가)",
-                "전체 매출의 합계를 구해서 하단에 표시해주세요",
-                "헤더를 굵게 만들고 배경색을 연한 파란색으로 해주세요",
-                "매출이 가장 높은 제품을 빨간색으로 강조해주세요"
-            ]
-        }
-    }
-
-    return examples
-
-
-# 헬퍼 함수들
-def _json_to_excel_bytes(data: List[List[Any]]) -> bytes:
-    """
-    JSON 배열 데이터를 엑셀 바이트로 변환합니다.
-
-    Args:
-        data: 2차원 배열 형태의 데이터
-
-    Returns:
-        엑셀 파일의 바이트 데이터
-    """
-    workbook = Workbook()
-    worksheet = workbook.active
-
-    # 데이터를 엑셀 시트에 쓰기
-    for row_idx, row_data in enumerate(data, 1):
-        for col_idx, cell_value in enumerate(row_data, 1):
-            worksheet.cell(row=row_idx, column=col_idx, value=cell_value)
-
-    # 바이트로 변환
-    output = io.BytesIO()
-    workbook.save(output)
-    output.seek(0)
-    return output.getvalue()
-
-
-def _excel_bytes_to_json(excel_bytes: bytes) -> List[List[Any]]:
-    """
-    엑셀 바이트 데이터를 JSON 배열로 변환합니다.
-
-    Args:
-        excel_bytes: 엑셀 파일의 바이트 데이터
-
-    Returns:
-        2차원 배열 형태의 데이터
-    """
-    from openpyxl import load_workbook
-
-    workbook = load_workbook(io.BytesIO(excel_bytes))
-    worksheet = workbook.active
-
-    # 데이터가 있는 범위 확인
-    max_row = worksheet.max_row
-    max_col = worksheet.max_column
-
-    # 데이터 추출
-    data = []
-    for row in range(1, max_row + 1):
-        row_data = []
-        for col in range(1, max_col + 1):
-            cell_value = worksheet.cell(row=row, column=col).value
-            # None 값을 빈 문자열로 변환
-            row_data.append(cell_value if cell_value is not None else "")
-        data.append(row_data)
-
-    return data
-
-
-# 기존 엔드포인트들 아래에 새로운 엔드포인트 추가
-@router.post(
-    "/test/command-sequence",
-    response_model=CommandSequenceTestResponse,
-    summary="명령어 시퀀스 직접 테스트",
-    description="JSON 형태의 명령어 시퀀스를 직접 입력받아 실행하고 결과를 확인합니다."
-)
-async def test_command_sequence(request: CommandSequenceTestRequest):
-    """
-    명령어 시퀀스를 직접 테스트합니다.
-
-    이 엔드포인트는 다음을 수행합니다:
-    1. 빈 엑셀 파일 또는 제공된 초기 데이터로 엑셀 생성
-    2. 각 명령어를 순차적으로 실행
-    3. 각 단계에서 발생한 오류 수집
-    4. 최종 결과를 JSON으로 반환
-
-    Example request:
-    ```json
-    {
-        "commands": [
-            {
-                "command_type": "set_value",
-                "target_range": "A1",
-                "parameters": {"value": "이름"}
-            },
-            {
-                "command_type": "set_value",
-                "target_range": "B1",
-                "parameters": {"value": "점수"}
-            },
-            {
-                "command_type": "bold",
-                "target_range": "A1:B1",
-                "parameters": {}
-            }
-        ]
-    }
-    ```
-    """
-    errors = []
-    executed_commands = []
-
-    try:
-        # 1. 초기 엑셀 파일 생성
-        if request.initial_data:
-            # 제공된 초기 데이터로 엑셀 생성
-            excel_bytes = _json_to_excel_bytes(request.initial_data)
-            initial_data = request.initial_data
-        else:
-            # 빈 엑셀 파일 생성
-            excel_bytes = create_empty_excel()
-            initial_data = [[]]  # 빈 데이터
-
-        # 2. 명령어 시퀀스를 ExcelCommand 객체로 변환
-        excel_commands = []
-        for idx, cmd in enumerate(request.commands):
-            try:
-                # 명령어 검증 및 변환
-                if "command_type" not in cmd:
-                    errors.append(f"명령어 {idx + 1}: command_type이 없습니다.")
-                    continue
-
-                if "target_range" not in cmd:
-                    errors.append(f"명령어 {idx + 1}: target_range가 없습니다.")
-                    continue
-
-                # parameters가 없으면 빈 딕셔너리로 설정
-                parameters = cmd.get("parameters", {})
-
-                excel_command = ExcelCommand(
-                    command_type=cmd["command_type"],
-                    target_range=cmd["target_range"],
-                    parameters=parameters
-                )
-                excel_commands.append(excel_command)
-
-                # 실행된 명령어 기록
-                executed_commands.append({
-                    "index": idx + 1,
-                    "command_type": excel_command.command_type,
-                    "target_range": excel_command.target_range,
-                    "parameters": excel_command.parameters,
-                    "status": "prepared"
-                })
-
-            except Exception as e:
-                errors.append(f"명령어 {idx + 1} 변환 오류: {str(e)}")
-                executed_commands.append({
-                    "index": idx + 1,
-                    "command": cmd,
-                    "status": "conversion_failed",
-                    "error": str(e)
-                })
-
-        # 3. 명령어 실행
-        if excel_commands:
-            try:
-                # process_excel_with_commands 함수 사용
-                modified_excel_bytes = process_excel_with_commands(
-                    excel_bytes=excel_bytes,
-                    commands=excel_commands
-                )
-
-                # 실행 상태 업데이트
-                for cmd in executed_commands:
-                    if cmd.get("status") == "prepared":
-                        cmd["status"] = "executed"
-
-            except Exception as e:
-                errors.append(f"명령어 실행 중 오류: {str(e)}")
-                modified_excel_bytes = excel_bytes  # 오류 발생시 원본 유지
-        else:
-            modified_excel_bytes = excel_bytes
-            errors.append("실행할 유효한 명령어가 없습니다.")
-
-        # 4. 결과를 JSON으로 변환
-        final_data = _excel_bytes_to_json(modified_excel_bytes)
-
-        # 5. 응답 생성
-        success = len(errors) == 0
-        message = "명령어 시퀀스가 성공적으로 실행되었습니다." if success else f"{len(errors)}개의 오류가 발생했습니다."
-
-        return CommandSequenceTestResponse(
-            success=success,
-            message=message,
-            initial_data=initial_data,
-            final_data=final_data,
-            executed_commands=executed_commands,
-            errors=errors
-        )
-
-    except Exception as e:
-        return CommandSequenceTestResponse(
-            success=False,
-            message=f"처리 중 오류 발생: {str(e)}",
-            initial_data=[[]],
-            final_data=[[]],
-            executed_commands=executed_commands,
-            errors=[str(e)]
-        )
-
-
-@router.post(
-    "/test/validate-commands",
-    summary="명령어 유효성 검증",
-    description="명령어 시퀀스의 유효성을 검증합니다 (실행하지 않음)."
-)
-async def validate_commands(request: CommandSequenceTestRequest):
-    """
-    명령어 시퀀스의 유효성만 검증합니다.
-    실제로 실행하지는 않고, 각 명령어가 올바른 형식인지 확인합니다.
-    """
-    validation_results = []
-    valid_command_types = [
-        # 함수 관련
-        "sum", "average", "count", "max", "min",
-        # 서식 관련
-        "bold", "italic", "underline",
-        "font_color", "fill_color", "border",
-        "font_size", "font_name",
-        # 데이터 관련
-        "set_value", "clear", "merge", "unmerge",
-        # 정렬 관련
-        "align_left", "align_center", "align_right",
-        "align_top", "align_middle", "align_bottom"
-    ]
-
-    for idx, cmd in enumerate(request.commands):
-        result = {
-            "index": idx + 1,
-            "command": cmd,
-            "valid": True,
-            "errors": []
-        }
-
-        # command_type 검증
-        if "command_type" not in cmd:
-            result["valid"] = False
-            result["errors"].append("command_type이 없습니다.")
-        elif cmd["command_type"] not in valid_command_types:
-            result["valid"] = False
-            result["errors"].append(f"유효하지 않은 command_type: {cmd['command_type']}")
-
-        # target_range 검증
-        if "target_range" not in cmd:
-            result["valid"] = False
-            result["errors"].append("target_range가 없습니다.")
-        else:
-            # 셀 범위 형식 검증 (간단한 정규식)
-            import re
-            cell_pattern = r'^[A-Z]+\d+(?::[A-Z]+\d+)?$'
-            if not re.match(cell_pattern, cmd["target_range"]):
-                result["valid"] = False
-                result["errors"].append(f"유효하지 않은 target_range 형식: {cmd['target_range']}")
-
-        # parameters 검증
-        if "parameters" in cmd:
-            cmd_type = cmd.get("command_type", "")
-            params = cmd["parameters"]
-
-            # 명령어별 파라미터 검증
-            if cmd_type in ["sum", "average", "count", "max", "min"]:
-                if not params.get("range"):
-                    result["errors"].append("수식 명령어는 'range' 파라미터가 필요합니다.")
-                    result["valid"] = False
-            elif cmd_type in ["font_color", "fill_color"]:
-                if not params.get("color"):
-                    result["errors"].append("색상 명령어는 'color' 파라미터가 필요합니다.")
-                    result["valid"] = False
-                elif not re.match(r'^[0-9A-Fa-f]{6}$', params.get("color", "")):
-                    result["errors"].append("색상은 6자리 16진수여야 합니다 (예: FF0000).")
-                    result["valid"] = False
-            elif cmd_type == "set_value":
-                if "value" not in params:
-                    result["errors"].append("set_value 명령어는 'value' 파라미터가 필요합니다.")
-                    result["valid"] = False
-
-        validation_results.append(result)
-
-    # 전체 요약
-    total_commands = len(request.commands)
-    valid_commands = sum(1 for r in validation_results if r["valid"])
-
-    return {
-        "summary": {
-            "total_commands": total_commands,
-            "valid_commands": valid_commands,
-            "invalid_commands": total_commands - valid_commands,
-            "all_valid": valid_commands == total_commands
-        },
-        "validation_results": validation_results
+# app/routers/llm_test.py
+"""
+LLM 서비스 테스트를 위한 라우터
+엑셀 데이터를 JSON 형태로 주고받으며 LLM 기능을 테스트할 수 있습니다.
+"""
+
+from fastapi import APIRouter, HTTPException, status
+from pydantic import BaseModel
+from typing import List, Dict, Any, Optional
+import json
+import io
+from openpyxl import Workbook
+
+from app.services.llm import get_llm_response
+from app.services.excel import process_excel_with_commands, create_empty_excel
+from app.schemas.excel import ExcelCommand
+from typing import List
+
+router = APIRouter()
+load_dotenv()
+
+class CommandSequenceTestRequest(BaseModel):
+    """명령어 시퀀스 테스트 요청 스키마"""
+    commands: List[Dict[str, Any]]  # 실행할 명령어 시퀀스
+    initial_data: Optional[List[List[Any]]] = None  # 초기 데이터 (선택사항)
+
+class CommandSequenceTestResponse(BaseModel):
+    """명령어 시퀀스 테스트 응답 스키마"""
+    success: bool  # 성공 여부
+    message: str  # 결과 메시지
+    initial_data: List[List[Any]]  # 초기 데이터
+    final_data: List[List[Any]]  # 최종 데이터
+    executed_commands: List[Dict[str, Any]]  # 실행된 명령어들
+    errors: List[str]  # 오류 메시지들
+
+
+# 요청/응답 스키마 정의
+class ExcelDataRequest(BaseModel):
+    """엑셀 데이터 요청 스키마"""
+    data: List[List[Any]]  # 2차원 배열 형태의 엑셀 데이터
+    summary: Optional[str] = ""  # 이전 대화 요약
+    command: str  # 사용자 명령
+
+
+class ExcelDataResponse(BaseModel):
+    """엑셀 데이터 응답 스키마"""
+    message: str  # LLM 응답 메시지
+    data: List[List[Any]]  # 수정된 엑셀 데이터
+    commands: List[Dict[str, Any]]  # 실행된 명령어들
+    summary: str  # 업데이트된 요약
+
+
+class CommandTestRequest(BaseModel):
+    """명령어 테스트 요청 스키마"""
+    command: str  # 자연어 명령
+    summary: Optional[str] = ""  # 대화 요약
+    excel_context: Optional[str] = ""  # 엑셀 컨텍스트
+
+
+class CommandTestResponse(BaseModel):
+    """명령어 테스트 응답 스키마"""
+    chat: str  # LLM 응답
+    commands: List[Dict[str, Any]]  # 생성된 명령어들
+    summary: str  # 업데이트된 요약
+
+
+class ExcelSimulationRequest(BaseModel):
+    """엑셀 시뮬레이션 요청 스키마"""
+    initial_data: List[List[Any]]  # 초기 엑셀 데이터
+    commands_sequence: List[str]  # 연속된 명령어들
+
+
+class ExcelSimulationResponse(BaseModel):
+    """엑셀 시뮬레이션 응답 스키마"""
+    steps: List[Dict[str, Any]]  # 각 단계별 결과
+    final_data: List[List[Any]]  # 최종 엑셀 데이터
+    summary: str  # 최종 요약
+
+
+@router.post(
+    "/test/basic",
+    response_model=ExcelDataResponse,
+    summary="기본 LLM 엑셀 처리 테스트",
+    description="JSON 형태의 엑셀 데이터를 받아 자연어 명령을 처리하고 결과를 반환합니다."
+)
+async def test_basic_llm_excel(request: ExcelDataRequest):
+    """
+    기본적인 LLM 엑셀 처리 기능을 테스트합니다.
+
+    이 엔드포인트는 다음을 테스트합니다:
+    - JSON 데이터를 엑셀 바이트로 변환
+    - LLM 서비스 호출
+    - 엑셀 명령어 실행
+    - 결과를 JSON으로 변환
+    """
+    try:
+        # 1. JSON 데이터를 엑셀 바이트로 변환
+        excel_bytes = _json_to_excel_bytes(request.data)
+
+        # 2. LLM 서비스 호출
+        llm_result = get_llm_response(
+            user_command=request.command,
+            excel_bytes=excel_bytes,
+            session_summary=request.summary
+        )
+
+        # 3. 엑셀 명령어 실행
+        modified_excel_bytes = process_excel_with_commands(
+            excel_bytes=excel_bytes,
+            commands=llm_result.cmd_seq
+        )
+
+        # 4. 결과를 JSON으로 변환
+        result_data = _excel_bytes_to_json(modified_excel_bytes)
+
+        # 5. 명령어들을 딕셔너리로 변환
+        commands_dict = [
+            {
+                "command_type": cmd.command_type,
+                "target_range": cmd.target_range,
+                "parameters": cmd.parameters
+            }
+            for cmd in llm_result.cmd_seq
+        ]
+
+        return ExcelDataResponse(
+            message=llm_result.chat,
+            data=result_data,
+            commands=commands_dict,
+            summary=llm_result.summary
+        )
+
+    except Exception as e:
+        raise HTTPException(
+            status_code=status.HTTP_500_INTERNAL_SERVER_ERROR,
+            detail=f"LLM 처리 중 오류 발생: {str(e)}"
+        )
+
+
+@router.post(
+    "/test/command-only",
+    response_model=CommandTestResponse,
+    summary="명령어 생성 테스트",
+    description="엑셀 파일 없이 자연어 명령만으로 명령어 시퀀스 생성을 테스트합니다."
+)
+async def test_command_generation(request: CommandTestRequest):
+    """
+    명령어 생성 기능만 테스트합니다.
+    실제 엑셀 파일 처리 없이 LLM이 어떤 명령어를 생성하는지 확인할 수 있습니다.
+    """
+    try:
+        # 빈 엑셀 파일 생성
+        empty_excel_bytes = create_empty_excel()
+
+        # LLM 서비스 호출 (명령어 생성만)
+        llm_result = get_llm_response(
+            user_command=request.command,
+            excel_bytes=empty_excel_bytes,
+            session_summary=request.summary
+        )
+
+        # 명령어들을 딕셔너리로 변환
+        commands_dict = [
+            {
+                "command_type": cmd.command_type,
+                "target_range": cmd.target_range,
+                "parameters": cmd.parameters
+            }
+            for cmd in llm_result.cmd_seq
+        ]
+
+        return CommandTestResponse(
+            chat=llm_result.chat,
+            commands=commands_dict,
+            summary=llm_result.summary
+        )
+
+    except Exception as e:
+        raise HTTPException(
+            status_code=status.HTTP_500_INTERNAL_SERVER_ERROR,
+            detail=f"명령어 생성 중 오류 발생: {str(e)}"
+        )
+
+
+@router.post(
+    "/test/simulation",
+    response_model=ExcelSimulationResponse,
+    summary="연속 명령 시뮬레이션 테스트",
+    description="여러 명령어를 연속으로 실행하여 전체 플랫폼 동작을 시뮬레이션합니다."
+)
+async def test_excel_simulation(request: ExcelSimulationRequest):
+    """
+    여러 명령어를 연속으로 실행하는 시뮬레이션을 수행합니다.
+    실제 채팅 세션과 유사한 환경에서 테스트할 수 있습니다.
+    """
+    try:
+        # 초기 데이터 설정
+        current_data = request.initial_data
+        current_summary = ""
+        steps = []
+
+        # 각 명령어를 순차적으로 실행
+        for i, command in enumerate(request.commands_sequence):
+            # JSON 데이터를 엑셀 바이트로 변환
+            excel_bytes = _json_to_excel_bytes(current_data)
+
+            # LLM 서비스 호출
+            llm_result = get_llm_response(
+                user_command=command,
+                excel_bytes=excel_bytes,
+                session_summary=current_summary
+            )
+
+            # 엑셀 명령어 실행
+            modified_excel_bytes = process_excel_with_commands(
+                excel_bytes=excel_bytes,
+                commands=llm_result.cmd_seq
+            )
+
+            # 결과를 JSON으로 변환
+            current_data = _excel_bytes_to_json(modified_excel_bytes)
+            current_summary = llm_result.summary
+
+            # 단계별 결과 저장
+            step_result = {
+                "step": i + 1,
+                "command": command,
+                "response": llm_result.chat,
+                "executed_commands": [
+                    {
+                        "command_type": cmd.command_type,
+                        "target_range": cmd.target_range,
+                        "parameters": cmd.parameters
+                    }
+                    for cmd in llm_result.cmd_seq
+                ],
+                "data_after": current_data.copy()
+            }
+            steps.append(step_result)
+
+        return ExcelSimulationResponse(
+            steps=steps,
+            final_data=current_data,
+            summary=current_summary
+        )
+
+    except Exception as e:
+        raise HTTPException(
+            status_code=status.HTTP_500_INTERNAL_SERVER_ERROR,
+            detail=f"시뮬레이션 중 오류 발생: {str(e)}"
+        )
+
+
+@router.get(
+    "/test/examples",
+    summary="테스트 예시 데이터 제공",
+    description="다양한 테스트 시나리오를 위한 예시 데이터를 제공합니다."
+)
+async def get_test_examples():
+    """
+    테스트를 위한 예시 데이터들을 제공합니다.
+    """
+    examples = {
+        "basic_data": [
+            ["이름", "나이", "점수"],
+            ["김철수", 25, 85],
+            ["이영희", 23, 92],
+            ["박민수", 27, 78],
+            ["정수진", 24, 88]
+        ],
+        "financial_data": [
+            ["항목", "1월", "2월", "3월"],
+            ["매출", 1000000, 1200000, 1100000],
+            ["비용", 800000, 850000, 900000],
+            ["순이익", "", "", ""],  # 계산이 필요한 셀
+        ],
+        "inventory_data": [
+            ["상품명", "재고수량", "단가", "총액"],
+            ["노트북", 10, 1200000, ""],
+            ["마우스", 50, 25000, ""],
+            ["키보드", 30, 75000, ""],
+        ],
+        "sample_commands": [
+            "점수 열의 평균을 구해서 하단에 표시해주세요",
+            "총액 열을 계산해서 채워주세요 (재고수량 × 단가)",
+            "헤더 행을 굵게 만들어주세요",
+            "점수가 80점 이상인 셀들을 파란색으로 칠해주세요",
+            "전체 데이터에 테두리를 추가해주세요"
+        ],
+        "simulation_scenario": {
+            "initial_data": [
+                ["제품", "판매량", "단가", "매출"],
+                ["A제품", 100, 10000, ""],
+                ["B제품", 150, 15000, ""],
+                ["C제품", 80, 12000, ""]
+            ],
+            "commands": [
+                "매출 열을 계산해주세요 (판매량 × 단가)",
+                "전체 매출의 합계를 구해서 하단에 표시해주세요",
+                "헤더를 굵게 만들고 배경색을 연한 파란색으로 해주세요",
+                "매출이 가장 높은 제품을 빨간색으로 강조해주세요"
+            ]
+        }
+    }
+
+    return examples
+
+
+# 헬퍼 함수들
+def _json_to_excel_bytes(data: List[List[Any]]) -> bytes:
+    """
+    JSON 배열 데이터를 엑셀 바이트로 변환합니다.
+
+    Args:
+        data: 2차원 배열 형태의 데이터
+
+    Returns:
+        엑셀 파일의 바이트 데이터
+    """
+    workbook = Workbook()
+    worksheet = workbook.active
+
+    # 데이터를 엑셀 시트에 쓰기
+    for row_idx, row_data in enumerate(data, 1):
+        for col_idx, cell_value in enumerate(row_data, 1):
+            worksheet.cell(row=row_idx, column=col_idx, value=cell_value)
+
+    # 바이트로 변환
+    output = io.BytesIO()
+    workbook.save(output)
+    output.seek(0)
+    return output.getvalue()
+
+
+def _excel_bytes_to_json(excel_bytes: bytes) -> List[List[Any]]:
+    """
+    엑셀 바이트 데이터를 JSON 배열로 변환합니다.
+
+    Args:
+        excel_bytes: 엑셀 파일의 바이트 데이터
+
+    Returns:
+        2차원 배열 형태의 데이터
+    """
+    from openpyxl import load_workbook
+
+    workbook = load_workbook(io.BytesIO(excel_bytes))
+    worksheet = workbook.active
+
+    # 데이터가 있는 범위 확인
+    max_row = worksheet.max_row
+    max_col = worksheet.max_column
+
+    # 데이터 추출
+    data = []
+    for row in range(1, max_row + 1):
+        row_data = []
+        for col in range(1, max_col + 1):
+            cell_value = worksheet.cell(row=row, column=col).value
+            # None 값을 빈 문자열로 변환
+            row_data.append(cell_value if cell_value is not None else "")
+        data.append(row_data)
+
+    return data
+
+
+# 기존 엔드포인트들 아래에 새로운 엔드포인트 추가
+@router.post(
+    "/test/command-sequence",
+    response_model=CommandSequenceTestResponse,
+    summary="명령어 시퀀스 직접 테스트",
+    description="JSON 형태의 명령어 시퀀스를 직접 입력받아 실행하고 결과를 확인합니다."
+)
+async def test_command_sequence(request: CommandSequenceTestRequest):
+    """
+    명령어 시퀀스를 직접 테스트합니다.
+
+    이 엔드포인트는 다음을 수행합니다:
+    1. 빈 엑셀 파일 또는 제공된 초기 데이터로 엑셀 생성
+    2. 각 명령어를 순차적으로 실행
+    3. 각 단계에서 발생한 오류 수집
+    4. 최종 결과를 JSON으로 반환
+
+    Example request:
+    ```json
+    {
+        "commands": [
+            {
+                "command_type": "set_value",
+                "target_range": "A1",
+                "parameters": {"value": "이름"}
+            },
+            {
+                "command_type": "set_value",
+                "target_range": "B1",
+                "parameters": {"value": "점수"}
+            },
+            {
+                "command_type": "bold",
+                "target_range": "A1:B1",
+                "parameters": {}
+            }
+        ]
+    }
+    ```
+    """
+    errors = []
+    executed_commands = []
+
+    try:
+        # 1. 초기 엑셀 파일 생성
+        if request.initial_data:
+            # 제공된 초기 데이터로 엑셀 생성
+            excel_bytes = _json_to_excel_bytes(request.initial_data)
+            initial_data = request.initial_data
+        else:
+            # 빈 엑셀 파일 생성
+            excel_bytes = create_empty_excel()
+            initial_data = [[]]  # 빈 데이터
+
+        # 2. 명령어 시퀀스를 ExcelCommand 객체로 변환
+        excel_commands = []
+        for idx, cmd in enumerate(request.commands):
+            try:
+                # 명령어 검증 및 변환
+                if "command_type" not in cmd:
+                    errors.append(f"명령어 {idx + 1}: command_type이 없습니다.")
+                    continue
+
+                if "target_range" not in cmd:
+                    errors.append(f"명령어 {idx + 1}: target_range가 없습니다.")
+                    continue
+
+                # parameters가 없으면 빈 딕셔너리로 설정
+                parameters = cmd.get("parameters", {})
+
+                excel_command = ExcelCommand(
+                    command_type=cmd["command_type"],
+                    target_range=cmd["target_range"],
+                    parameters=parameters
+                )
+                excel_commands.append(excel_command)
+
+                # 실행된 명령어 기록
+                executed_commands.append({
+                    "index": idx + 1,
+                    "command_type": excel_command.command_type,
+                    "target_range": excel_command.target_range,
+                    "parameters": excel_command.parameters,
+                    "status": "prepared"
+                })
+
+            except Exception as e:
+                errors.append(f"명령어 {idx + 1} 변환 오류: {str(e)}")
+                executed_commands.append({
+                    "index": idx + 1,
+                    "command": cmd,
+                    "status": "conversion_failed",
+                    "error": str(e)
+                })
+
+        # 3. 명령어 실행
+        if excel_commands:
+            try:
+                # process_excel_with_commands 함수 사용
+                modified_excel_bytes = process_excel_with_commands(
+                    excel_bytes=excel_bytes,
+                    commands=excel_commands
+                )
+
+                # 실행 상태 업데이트
+                for cmd in executed_commands:
+                    if cmd.get("status") == "prepared":
+                        cmd["status"] = "executed"
+
+            except Exception as e:
+                errors.append(f"명령어 실행 중 오류: {str(e)}")
+                modified_excel_bytes = excel_bytes  # 오류 발생시 원본 유지
+        else:
+            modified_excel_bytes = excel_bytes
+            errors.append("실행할 유효한 명령어가 없습니다.")
+
+        # 4. 결과를 JSON으로 변환
+        final_data = _excel_bytes_to_json(modified_excel_bytes)
+
+        # 5. 응답 생성
+        success = len(errors) == 0
+        message = "명령어 시퀀스가 성공적으로 실행되었습니다." if success else f"{len(errors)}개의 오류가 발생했습니다."
+
+        return CommandSequenceTestResponse(
+            success=success,
+            message=message,
+            initial_data=initial_data,
+            final_data=final_data,
+            executed_commands=executed_commands,
+            errors=errors
+        )
+
+    except Exception as e:
+        return CommandSequenceTestResponse(
+            success=False,
+            message=f"처리 중 오류 발생: {str(e)}",
+            initial_data=[[]],
+            final_data=[[]],
+            executed_commands=executed_commands,
+            errors=[str(e)]
+        )
+
+
+@router.post(
+    "/test/validate-commands",
+    summary="명령어 유효성 검증",
+    description="명령어 시퀀스의 유효성을 검증합니다 (실행하지 않음)."
+)
+async def validate_commands(request: CommandSequenceTestRequest):
+    """
+    명령어 시퀀스의 유효성만 검증합니다.
+    실제로 실행하지는 않고, 각 명령어가 올바른 형식인지 확인합니다.
+    """
+    validation_results = []
+    valid_command_types = [
+        # 함수 관련
+        "sum", "average", "count", "max", "min",
+        # 서식 관련
+        "bold", "italic", "underline",
+        "font_color", "fill_color", "border",
+        "font_size", "font_name",
+        # 데이터 관련
+        "set_value", "clear", "merge", "unmerge",
+        # 정렬 관련
+        "align_left", "align_center", "align_right",
+        "align_top", "align_middle", "align_bottom"
+    ]
+
+    for idx, cmd in enumerate(request.commands):
+        result = {
+            "index": idx + 1,
+            "command": cmd,
+            "valid": True,
+            "errors": []
+        }
+
+        # command_type 검증
+        if "command_type" not in cmd:
+            result["valid"] = False
+            result["errors"].append("command_type이 없습니다.")
+        elif cmd["command_type"] not in valid_command_types:
+            result["valid"] = False
+            result["errors"].append(f"유효하지 않은 command_type: {cmd['command_type']}")
+
+        # target_range 검증
+        if "target_range" not in cmd:
+            result["valid"] = False
+            result["errors"].append("target_range가 없습니다.")
+        else:
+            # 셀 범위 형식 검증 (간단한 정규식)
+            import re
+            cell_pattern = r'^[A-Z]+\d+(?::[A-Z]+\d+)?$'
+            if not re.match(cell_pattern, cmd["target_range"]):
+                result["valid"] = False
+                result["errors"].append(f"유효하지 않은 target_range 형식: {cmd['target_range']}")
+
+        # parameters 검증
+        if "parameters" in cmd:
+            cmd_type = cmd.get("command_type", "")
+            params = cmd["parameters"]
+
+            # 명령어별 파라미터 검증
+            if cmd_type in ["sum", "average", "count", "max", "min"]:
+                if not params.get("range"):
+                    result["errors"].append("수식 명령어는 'range' 파라미터가 필요합니다.")
+                    result["valid"] = False
+            elif cmd_type in ["font_color", "fill_color"]:
+                if not params.get("color"):
+                    result["errors"].append("색상 명령어는 'color' 파라미터가 필요합니다.")
+                    result["valid"] = False
+                elif not re.match(r'^[0-9A-Fa-f]{6}$', params.get("color", "")):
+                    result["errors"].append("색상은 6자리 16진수여야 합니다 (예: FF0000).")
+                    result["valid"] = False
+            elif cmd_type == "set_value":
+                if "value" not in params:
+                    result["errors"].append("set_value 명령어는 'value' 파라미터가 필요합니다.")
+                    result["valid"] = False
+
+        validation_results.append(result)
+
+    # 전체 요약
+    total_commands = len(request.commands)
+    valid_commands = sum(1 for r in validation_results if r["valid"])
+
+    return {
+        "summary": {
+            "total_commands": total_commands,
+            "valid_commands": valid_commands,
+            "invalid_commands": total_commands - valid_commands,
+            "all_valid": valid_commands == total_commands
+        },
+        "validation_results": validation_results
     }